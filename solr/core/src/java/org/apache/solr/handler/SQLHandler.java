/*
 * Licensed to the Apache Software Foundation (ASF) under one or more
 * contributor license agreements.  See the NOTICE file distributed with
 * this work for additional information regarding copyright ownership.
 * The ASF licenses this file to You under the Apache License, Version 2.0
 * (the "License"); you may not use this file except in compliance with
 * the License.  You may obtain a copy of the License at
 *
 *     http://www.apache.org/licenses/LICENSE-2.0
 *
 * Unless required by applicable law or agreed to in writing, software
 * distributed under the License is distributed on an "AS IS" BASIS,
 * WITHOUT WARRANTIES OR CONDITIONS OF ANY KIND, either express or implied.
 * See the License for the specific language governing permissions and
 * limitations under the License.
 */
package org.apache.solr.handler;

import java.io.IOException;
import java.lang.invoke.MethodHandles;
import java.sql.Connection;
import java.sql.DriverManager;
import java.sql.ResultSet;
import java.sql.ResultSetMetaData;
import java.sql.SQLException;
import java.sql.Statement;
import java.util.ArrayList;
import java.util.Collections;
import java.util.HashMap;
import java.util.Iterator;
import java.util.List;
import java.util.Map;
import java.util.Properties;

import org.apache.calcite.config.Lex;
import org.apache.solr.client.solrj.io.Tuple;
import org.apache.solr.client.solrj.io.comp.StreamComparator;
import org.apache.solr.client.solrj.io.stream.ExceptionStream;
import org.apache.solr.client.solrj.io.stream.JDBCStream;
import org.apache.solr.client.solrj.io.stream.StreamContext;
import org.apache.solr.client.solrj.io.stream.TupleStream;
import org.apache.solr.client.solrj.io.stream.expr.Explanation;
import org.apache.solr.client.solrj.io.stream.expr.StreamExplanation;
import org.apache.solr.client.solrj.io.stream.expr.StreamFactory;
import org.apache.solr.common.SolrException;
import org.apache.solr.common.params.ModifiableSolrParams;
import org.apache.solr.common.params.SolrParams;
import org.apache.solr.core.CoreContainer;
import org.apache.solr.core.SolrCore;
import org.apache.solr.handler.sql.CalciteSolrDriver;
import org.apache.solr.request.SolrQueryRequest;
import org.apache.solr.response.SolrQueryResponse;
import org.apache.solr.security.AuthorizationContext;
import org.apache.solr.security.PermissionNameProvider;
import org.apache.solr.util.plugin.SolrCoreAware;
import org.slf4j.Logger;
import org.slf4j.LoggerFactory;

public class SQLHandler extends RequestHandlerBase implements SolrCoreAware , PermissionNameProvider {

  private static String defaultZkhost = null;
  private static String defaultWorkerCollection = null;

  private static final Logger logger = LoggerFactory.getLogger(MethodHandles.lookup().lookupClass());

  public void inform(SolrCore core) {
    CoreContainer coreContainer = core.getCoreDescriptor().getCoreContainer();

    if(coreContainer.isZooKeeperAware()) {
      defaultZkhost = core.getCoreDescriptor().getCoreContainer().getZkController().getZkServerAddress();
      defaultWorkerCollection = core.getCoreDescriptor().getCollectionName();
    }
  }

  @Override
  public PermissionNameProvider.Name getPermissionName(AuthorizationContext request) {
    return PermissionNameProvider.Name.READ_PERM;
  }

  public void handleRequestBody(SolrQueryRequest req, SolrQueryResponse rsp) throws Exception {
    ModifiableSolrParams params = new ModifiableSolrParams(req.getParams());
    String sql = params.get("stmt");
    // Set defaults for parameters
    params.set("numWorkers", params.getInt("numWorkers", 1));
    params.set("workerCollection", params.get("workerCollection", defaultWorkerCollection));
    params.set("workerZkhost", params.get("workerZkhost", defaultZkhost));
    params.set("aggregationMode", params.get("aggregationMode", "map_reduce"));


    TupleStream tupleStream = null;
    try {
      if(sql == null) {
        throw new Exception("stmt parameter cannot be null");
      }

      String url = "jdbc:calcitesolr:";

      Properties properties = new Properties();
      // Add all query parameters
      Iterator<String> parameterNamesIterator = params.getParameterNamesIterator();
      while(parameterNamesIterator.hasNext()) {
        String param = parameterNamesIterator.next();
        properties.setProperty(param, params.get(param));
      }

      // Set these last to ensure that they are set properly
      properties.setProperty("lex", Lex.MYSQL.toString());
      properties.setProperty("zk", defaultZkhost);

      String driverClass = CalciteSolrDriver.class.getCanonicalName();

      // JDBC driver requires metadata from the SQLHandler. Default to false since this adds a new Metadata stream.
      if(params.getBool("includeMetadata", false)) {
        /*
         * Would be great to replace this with the JDBCStream. Can't do that currently since need to have metadata
         * added to the stream for the JDBC driver. This could be fixed by using the Calcite Avatica server and client.
         */
        tupleStream = new SqlHandlerStream(url, sql, properties, driverClass);
      } else {
        tupleStream = new JDBCStream(url, sql, null, properties, driverClass);
      }

      tupleStream = new StreamHandler.TimerStream(new ExceptionStream(tupleStream));


      rsp.add("result-set", tupleStream);
    } catch(Exception e) {
      //Catch the SQL parsing and query transformation exceptions.
      if(tupleStream != null) {
        tupleStream.close();
      }
      SolrException.log(logger, e);
      rsp.add("result-set", new StreamHandler.DummyErrorStream(e));
    }
  }

  public String getDescription() {
    return "SQLHandler";
  }

  public String getSource() {
    return null;
  }

  /*
   * Only necessary for SolrJ JDBC driver since metadata has to be passed back
   */
  private class SqlHandlerStream extends TupleStream {
    private final String url;
    private final String sql;
    private final Properties properties;
    private final String driverClass;
    private boolean firstTuple = true;
    private Connection connection;
    private Statement statement;
    private ResultSet resultSet;
    private ResultSetMetaData resultSetMetaData;
    private int numColumns;

    SqlHandlerStream(String url, String sql, Properties properties, String driverClass) {
      this.url = url;
      this.sql = sql;
      this.properties = properties;
      this.driverClass = driverClass;
    }

    public List<TupleStream> children() {
      return Collections.emptyList();
    }

    public void open() throws IOException {
      try {
        Class.forName(driverClass);
      } catch (ClassNotFoundException e) {
        throw new IOException(e);
      }

      try {
        connection = DriverManager.getConnection(url, properties);
        statement = connection.createStatement();
        resultSet = statement.executeQuery(sql);
        resultSetMetaData = this.resultSet.getMetaData();
        numColumns = resultSetMetaData.getColumnCount();
      } catch (SQLException e) {
        this.close();
        throw new IOException(e);
      }
    }

    @Override
    public Explanation toExplanation(StreamFactory factory) throws IOException {

      return new StreamExplanation(getStreamNodeId().toString())
          .withFunctionName("SQL Handler")
          .withExpression("--non-expressible--")
          .withImplementingClass(this.getClass().getName())
          .withExpressionType(Explanation.ExpressionType.STREAM_DECORATOR);
    }

    // Return a metadata tuple as the first tuple and then pass through to the underlying stream.
    public Tuple read() throws IOException {
      try {
        Map<String, Object> fields = new HashMap<>();
        if(firstTuple) {
          firstTuple = false;

          List<String> metadataFields = new ArrayList<>();
          Map<String, String> metadataAliases = new HashMap<>();
          for(int i = 1; i <= numColumns; i++) {
            String columnName = resultSetMetaData.getColumnName(i);
            String columnLabel = resultSetMetaData.getColumnLabel(i);
            metadataFields.add(columnName);
            metadataAliases.put(columnName, columnLabel);
          }

          fields.put("isMetadata", true);
          fields.put("fields", metadataFields);
          fields.put("aliases", metadataAliases);
        } else {
          if(this.resultSet.next()){
            for(int i = 1; i <= numColumns; i++) {
              fields.put(resultSetMetaData.getColumnName(i), this.resultSet.getObject(i));
            }
          } else {
            fields.put("EOF", true);
          }

        }
        return new Tuple(fields);
      } catch (SQLException e) {
        throw new IOException(e);
      }
    }

    public StreamComparator getStreamSort() {
      return null;
    }

    private void closeQuietly(AutoCloseable closeable) {
      if(closeable != null) {
        try {
          closeable.close();
        } catch (Exception ignore) {
        }
      }
    }

    public void close() throws IOException {
      this.closeQuietly(this.resultSet);
      this.closeQuietly(this.statement);
      this.closeQuietly(this.connection);
    }

    public void setStreamContext(StreamContext context) {

<<<<<<< HEAD
=======
    public List<TupleStream> children() {
      List<TupleStream> children = new ArrayList();
      children.add(stream);
      return children;
    }
    
    @Override
    public Explanation toExplanation(StreamFactory factory) throws IOException {

      return new StreamExplanation(getStreamNodeId().toString())
        .withChildren(new Explanation[]{
          stream.toExplanation(factory)
        })
        .withFunctionName("SQL HAVING")
        .withExpression("--non-expressible--")
        .withImplementingClass(this.getClass().getName())
        .withExpressionType(ExpressionType.STREAM_DECORATOR);
    }

    public void setStreamContext(StreamContext context) {
      stream.setStreamContext(context);
    }

    public Tuple read() throws IOException {
      while (true) {
        Tuple tuple = stream.read();
        if (tuple.EOF) {
          return tuple;
        }

        if (havingVisitor.process(havingExpression, tuple)) {
          return tuple;
        }
      }
    }
  }

  private static class CatalogsStream extends TupleStream {
    private final String zkHost;
    private StreamContext context;
    private int currentIndex = 0;
    private List<String> catalogs;

    CatalogsStream(String zkHost) {
      this.zkHost = zkHost;
    }

    public List<TupleStream> children() {
      return new ArrayList<>();
    }

    public void open() throws IOException {
      this.catalogs = new ArrayList<>();
      this.catalogs.add(this.zkHost);
    }
    
    @Override
    public Explanation toExplanation(StreamFactory factory) throws IOException {

      return new StreamExplanation(getStreamNodeId().toString())
        .withFunctionName("SQL CATALOG")
        .withExpression("--non-expressible--")
        .withImplementingClass(this.getClass().getName())
        .withExpressionType(ExpressionType.STREAM_DECORATOR);
    }

    public Tuple read() throws IOException {
      Map<String, String> fields = new HashMap<>();
      if (this.currentIndex < this.catalogs.size()) {
        fields.put("TABLE_CAT", this.catalogs.get(this.currentIndex));
        this.currentIndex += 1;
      } else {
        fields.put("EOF", "true");
      }
      return new Tuple(fields);
    }

    public StreamComparator getStreamSort() {
      return null;
    }

    public void close() throws IOException {

    }

    public void setStreamContext(StreamContext context) {
      this.context = context;
    }
  }

  private static class SchemasStream extends TupleStream {
    private final String zkHost;
    private StreamContext context;

    SchemasStream(String zkHost) {
      this.zkHost = zkHost;
    }

    public List<TupleStream> children() {
      return new ArrayList<>();
    }

    public void open() throws IOException {

    }
    
    @Override
    public Explanation toExplanation(StreamFactory factory) throws IOException {

      return new StreamExplanation(getStreamNodeId().toString())
        .withFunctionName("SQL SCHEMA")
        .withExpression("--non-expressible--")
        .withImplementingClass(this.getClass().getName())
        .withExpressionType(ExpressionType.STREAM_DECORATOR);
    }

    public Tuple read() throws IOException {
      Map<String, String> fields = new HashMap<>();
      fields.put("EOF", "true");
      return new Tuple(fields);
    }

    public StreamComparator getStreamSort() {
      return null;
    }

    public void close() throws IOException {

    }

    public void setStreamContext(StreamContext context) {
      this.context = context;
    }
  }

  private static class TableStream extends TupleStream {
    private final String zkHost;
    private StreamContext context;
    private int currentIndex = 0;
    private List<String> tables;

    TableStream(String zkHost) {
      this.zkHost = zkHost;
    }

    public List<TupleStream> children() {
      return new ArrayList<>();
    }

    public void open() throws IOException {
      this.tables = new ArrayList<>();

      CloudSolrClient cloudSolrClient = this.context.getSolrClientCache().getCloudSolrClient(this.zkHost);
      cloudSolrClient.connect();
      ZkStateReader zkStateReader = cloudSolrClient.getZkStateReader();
      Map<String, DocCollection> collections = zkStateReader.getClusterState().getCollectionsMap();
      if (collections.size() != 0) {
        this.tables.addAll(collections.keySet());
      }
      Collections.sort(this.tables);
    }
    
    @Override
    public Explanation toExplanation(StreamFactory factory) throws IOException {

      return new StreamExplanation(getStreamNodeId().toString())
        .withFunctionName("SQL TABLE")
        .withExpression("--non-expressible--")
        .withImplementingClass(this.getClass().getName())
        .withExpressionType(ExpressionType.STREAM_DECORATOR);
    }

    public Tuple read() throws IOException {
      Map<String, String> fields = new HashMap<>();
      if (this.currentIndex < this.tables.size()) {
        fields.put("TABLE_CAT", this.zkHost);
        fields.put("TABLE_SCHEM", null);
        fields.put("TABLE_NAME", this.tables.get(this.currentIndex));
        fields.put("TABLE_TYPE", "TABLE");
        fields.put("REMARKS", null);
        this.currentIndex += 1;
      } else {
        fields.put("EOF", "true");
      }
      return new Tuple(fields);
    }

    public StreamComparator getStreamSort() {
      return null;
    }

    public void close() throws IOException {

    }

    public void setStreamContext(StreamContext context) {
      this.context = context;
    }
  }

  private static class MetadataStream extends TupleStream {

    private final TupleStream stream;
    private final SQLVisitor sqlVisitor;
    private boolean firstTuple = true;

    public MetadataStream(TupleStream stream, SQLVisitor sqlVistor) {
      this.stream = stream;
      this.sqlVisitor = sqlVistor;
    }

    public List<TupleStream> children() {
      return this.stream.children();
    }

    public void open() throws IOException {
      this.stream.open();
    }
    
    @Override
    public Explanation toExplanation(StreamFactory factory) throws IOException {

      return new StreamExplanation(getStreamNodeId().toString())
        .withChildren(new Explanation[]{
          stream.toExplanation(factory)
        })
        .withFunctionName("SQL METADATA")
        .withExpression("--non-expressible--")
        .withImplementingClass(this.getClass().getName())
        .withExpressionType(ExpressionType.STREAM_DECORATOR);
    }

    // Return a metadata tuple as the first tuple and then pass through to the underlying stream.
    public Tuple read() throws IOException {
      if(firstTuple) {
        firstTuple = false;

        Map fields = new HashMap<>();
        fields.put("isMetadata", true);
        fields.put("fields", sqlVisitor.fields);
        fields.put("aliases", sqlVisitor.columnAliases);
        return new Tuple(fields);
      }

      return this.stream.read();
    }

    public StreamComparator getStreamSort() {
      return this.stream.getStreamSort();
    }

    public void close() throws IOException {
      this.stream.close();
    }

    public void setStreamContext(StreamContext context) {
      this.stream.setStreamContext(context);
    }
  }

  private static class HavingVisitor extends AstVisitor<Boolean, Tuple> {

    private Map<String,String> reverseAliasMap;

    public HavingVisitor(Map<String, String> reverseAliasMap) {
      this.reverseAliasMap = reverseAliasMap;
    }

    protected Boolean visitLogicalBinaryExpression(LogicalBinaryExpression node, Tuple tuple) {

      Boolean b = process(node.getLeft(), tuple);
      if(node.getType() == LogicalBinaryExpression.Type.AND) {
        if(!b) {
          //Short circuit
          return false;
        } else {
          return process(node.getRight(), tuple);
        }
      } else {
        if(b) {
          //Short circuit
         return true;
        } else {
          return process(node.getRight(), tuple);
        }
      }
    }

    protected Boolean visitComparisonExpression(ComparisonExpression node, Tuple tuple) {
      String field = getHavingField(node.getLeft());

      if(reverseAliasMap.containsKey(field)) {
        field = reverseAliasMap.get(field);
      }

      double d = Double.parseDouble(node.getRight().toString());
      double td = tuple.getDouble(field);
      ComparisonExpression.Type t = node.getType();

      switch(t) {
        case LESS_THAN:
          return td < d;
        case LESS_THAN_OR_EQUAL:
          return td <= d;
        case NOT_EQUAL:
          return td != d;
        case EQUAL:
          return td == d;
        case GREATER_THAN:
          return td > d;
        case GREATER_THAN_OR_EQUAL:
          return td >= d;
        default:
          return false;
      }
>>>>>>> 382ffdb6
    }
  }
}<|MERGE_RESOLUTION|>--- conflicted
+++ resolved
@@ -44,7 +44,6 @@
 import org.apache.solr.client.solrj.io.stream.expr.StreamFactory;
 import org.apache.solr.common.SolrException;
 import org.apache.solr.common.params.ModifiableSolrParams;
-import org.apache.solr.common.params.SolrParams;
 import org.apache.solr.core.CoreContainer;
 import org.apache.solr.core.SolrCore;
 import org.apache.solr.handler.sql.CalciteSolrDriver;
@@ -252,325 +251,6 @@
     }
 
     public void setStreamContext(StreamContext context) {
-
-<<<<<<< HEAD
-=======
-    public List<TupleStream> children() {
-      List<TupleStream> children = new ArrayList();
-      children.add(stream);
-      return children;
-    }
-    
-    @Override
-    public Explanation toExplanation(StreamFactory factory) throws IOException {
-
-      return new StreamExplanation(getStreamNodeId().toString())
-        .withChildren(new Explanation[]{
-          stream.toExplanation(factory)
-        })
-        .withFunctionName("SQL HAVING")
-        .withExpression("--non-expressible--")
-        .withImplementingClass(this.getClass().getName())
-        .withExpressionType(ExpressionType.STREAM_DECORATOR);
-    }
-
-    public void setStreamContext(StreamContext context) {
-      stream.setStreamContext(context);
-    }
-
-    public Tuple read() throws IOException {
-      while (true) {
-        Tuple tuple = stream.read();
-        if (tuple.EOF) {
-          return tuple;
-        }
-
-        if (havingVisitor.process(havingExpression, tuple)) {
-          return tuple;
-        }
-      }
-    }
-  }
-
-  private static class CatalogsStream extends TupleStream {
-    private final String zkHost;
-    private StreamContext context;
-    private int currentIndex = 0;
-    private List<String> catalogs;
-
-    CatalogsStream(String zkHost) {
-      this.zkHost = zkHost;
-    }
-
-    public List<TupleStream> children() {
-      return new ArrayList<>();
-    }
-
-    public void open() throws IOException {
-      this.catalogs = new ArrayList<>();
-      this.catalogs.add(this.zkHost);
-    }
-    
-    @Override
-    public Explanation toExplanation(StreamFactory factory) throws IOException {
-
-      return new StreamExplanation(getStreamNodeId().toString())
-        .withFunctionName("SQL CATALOG")
-        .withExpression("--non-expressible--")
-        .withImplementingClass(this.getClass().getName())
-        .withExpressionType(ExpressionType.STREAM_DECORATOR);
-    }
-
-    public Tuple read() throws IOException {
-      Map<String, String> fields = new HashMap<>();
-      if (this.currentIndex < this.catalogs.size()) {
-        fields.put("TABLE_CAT", this.catalogs.get(this.currentIndex));
-        this.currentIndex += 1;
-      } else {
-        fields.put("EOF", "true");
-      }
-      return new Tuple(fields);
-    }
-
-    public StreamComparator getStreamSort() {
-      return null;
-    }
-
-    public void close() throws IOException {
-
-    }
-
-    public void setStreamContext(StreamContext context) {
-      this.context = context;
-    }
-  }
-
-  private static class SchemasStream extends TupleStream {
-    private final String zkHost;
-    private StreamContext context;
-
-    SchemasStream(String zkHost) {
-      this.zkHost = zkHost;
-    }
-
-    public List<TupleStream> children() {
-      return new ArrayList<>();
-    }
-
-    public void open() throws IOException {
-
-    }
-    
-    @Override
-    public Explanation toExplanation(StreamFactory factory) throws IOException {
-
-      return new StreamExplanation(getStreamNodeId().toString())
-        .withFunctionName("SQL SCHEMA")
-        .withExpression("--non-expressible--")
-        .withImplementingClass(this.getClass().getName())
-        .withExpressionType(ExpressionType.STREAM_DECORATOR);
-    }
-
-    public Tuple read() throws IOException {
-      Map<String, String> fields = new HashMap<>();
-      fields.put("EOF", "true");
-      return new Tuple(fields);
-    }
-
-    public StreamComparator getStreamSort() {
-      return null;
-    }
-
-    public void close() throws IOException {
-
-    }
-
-    public void setStreamContext(StreamContext context) {
-      this.context = context;
-    }
-  }
-
-  private static class TableStream extends TupleStream {
-    private final String zkHost;
-    private StreamContext context;
-    private int currentIndex = 0;
-    private List<String> tables;
-
-    TableStream(String zkHost) {
-      this.zkHost = zkHost;
-    }
-
-    public List<TupleStream> children() {
-      return new ArrayList<>();
-    }
-
-    public void open() throws IOException {
-      this.tables = new ArrayList<>();
-
-      CloudSolrClient cloudSolrClient = this.context.getSolrClientCache().getCloudSolrClient(this.zkHost);
-      cloudSolrClient.connect();
-      ZkStateReader zkStateReader = cloudSolrClient.getZkStateReader();
-      Map<String, DocCollection> collections = zkStateReader.getClusterState().getCollectionsMap();
-      if (collections.size() != 0) {
-        this.tables.addAll(collections.keySet());
-      }
-      Collections.sort(this.tables);
-    }
-    
-    @Override
-    public Explanation toExplanation(StreamFactory factory) throws IOException {
-
-      return new StreamExplanation(getStreamNodeId().toString())
-        .withFunctionName("SQL TABLE")
-        .withExpression("--non-expressible--")
-        .withImplementingClass(this.getClass().getName())
-        .withExpressionType(ExpressionType.STREAM_DECORATOR);
-    }
-
-    public Tuple read() throws IOException {
-      Map<String, String> fields = new HashMap<>();
-      if (this.currentIndex < this.tables.size()) {
-        fields.put("TABLE_CAT", this.zkHost);
-        fields.put("TABLE_SCHEM", null);
-        fields.put("TABLE_NAME", this.tables.get(this.currentIndex));
-        fields.put("TABLE_TYPE", "TABLE");
-        fields.put("REMARKS", null);
-        this.currentIndex += 1;
-      } else {
-        fields.put("EOF", "true");
-      }
-      return new Tuple(fields);
-    }
-
-    public StreamComparator getStreamSort() {
-      return null;
-    }
-
-    public void close() throws IOException {
-
-    }
-
-    public void setStreamContext(StreamContext context) {
-      this.context = context;
-    }
-  }
-
-  private static class MetadataStream extends TupleStream {
-
-    private final TupleStream stream;
-    private final SQLVisitor sqlVisitor;
-    private boolean firstTuple = true;
-
-    public MetadataStream(TupleStream stream, SQLVisitor sqlVistor) {
-      this.stream = stream;
-      this.sqlVisitor = sqlVistor;
-    }
-
-    public List<TupleStream> children() {
-      return this.stream.children();
-    }
-
-    public void open() throws IOException {
-      this.stream.open();
-    }
-    
-    @Override
-    public Explanation toExplanation(StreamFactory factory) throws IOException {
-
-      return new StreamExplanation(getStreamNodeId().toString())
-        .withChildren(new Explanation[]{
-          stream.toExplanation(factory)
-        })
-        .withFunctionName("SQL METADATA")
-        .withExpression("--non-expressible--")
-        .withImplementingClass(this.getClass().getName())
-        .withExpressionType(ExpressionType.STREAM_DECORATOR);
-    }
-
-    // Return a metadata tuple as the first tuple and then pass through to the underlying stream.
-    public Tuple read() throws IOException {
-      if(firstTuple) {
-        firstTuple = false;
-
-        Map fields = new HashMap<>();
-        fields.put("isMetadata", true);
-        fields.put("fields", sqlVisitor.fields);
-        fields.put("aliases", sqlVisitor.columnAliases);
-        return new Tuple(fields);
-      }
-
-      return this.stream.read();
-    }
-
-    public StreamComparator getStreamSort() {
-      return this.stream.getStreamSort();
-    }
-
-    public void close() throws IOException {
-      this.stream.close();
-    }
-
-    public void setStreamContext(StreamContext context) {
-      this.stream.setStreamContext(context);
-    }
-  }
-
-  private static class HavingVisitor extends AstVisitor<Boolean, Tuple> {
-
-    private Map<String,String> reverseAliasMap;
-
-    public HavingVisitor(Map<String, String> reverseAliasMap) {
-      this.reverseAliasMap = reverseAliasMap;
-    }
-
-    protected Boolean visitLogicalBinaryExpression(LogicalBinaryExpression node, Tuple tuple) {
-
-      Boolean b = process(node.getLeft(), tuple);
-      if(node.getType() == LogicalBinaryExpression.Type.AND) {
-        if(!b) {
-          //Short circuit
-          return false;
-        } else {
-          return process(node.getRight(), tuple);
-        }
-      } else {
-        if(b) {
-          //Short circuit
-         return true;
-        } else {
-          return process(node.getRight(), tuple);
-        }
-      }
-    }
-
-    protected Boolean visitComparisonExpression(ComparisonExpression node, Tuple tuple) {
-      String field = getHavingField(node.getLeft());
-
-      if(reverseAliasMap.containsKey(field)) {
-        field = reverseAliasMap.get(field);
-      }
-
-      double d = Double.parseDouble(node.getRight().toString());
-      double td = tuple.getDouble(field);
-      ComparisonExpression.Type t = node.getType();
-
-      switch(t) {
-        case LESS_THAN:
-          return td < d;
-        case LESS_THAN_OR_EQUAL:
-          return td <= d;
-        case NOT_EQUAL:
-          return td != d;
-        case EQUAL:
-          return td == d;
-        case GREATER_THAN:
-          return td > d;
-        case GREATER_THAN_OR_EQUAL:
-          return td >= d;
-        default:
-          return false;
-      }
->>>>>>> 382ffdb6
     }
   }
 }